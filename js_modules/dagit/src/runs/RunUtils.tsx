import * as React from "react";

import { Colors, Spinner } from "@blueprintjs/core";

import { StartPipelineExecution } from "./types/StartPipelineExecution";
import { LaunchPipelineExecution } from "./types/LaunchPipelineExecution";
import gql from "graphql-tag";
import { showCustomAlert } from "../CustomAlertProvider";
import styled from "styled-components/macro";

export type IRunStatus =
  | "SUCCESS"
  | "NOT_STARTED"
  | "FAILURE"
  | "STARTED"
  | "MANAGED";

export function titleForRun(run: { runId: string }) {
  return run.runId.split("-").shift();
}

export function handleExecutionResult(
  pipelineName: string,
  result: void | {
    data?: StartPipelineExecution | LaunchPipelineExecution;
  },
  opts: { openInNewWindow: boolean }
) {
  if (!result || !result.data) {
    showCustomAlert({ body: `No data was returned. Did Dagit crash?` });
    return;
  }

  const obj = (result.data as StartPipelineExecution).startPipelineExecution
    ? (result.data as StartPipelineExecution).startPipelineExecution
    : (result.data as LaunchPipelineExecution).launchPipelineExecution;

<<<<<<< HEAD
  if (obj.__typename === "StartPipelineExecutionSuccess") {
    const url = `/runs/${obj.run.pipeline.name}/${obj.run.runId}`;
=======
  if (
    obj.__typename === "LaunchPipelineExecutionSuccess" ||
    obj.__typename === "StartPipelineExecutionSuccess"
  ) {
    const url = `/p/${obj.run.pipeline.name}/runs/${obj.run.runId}`;
>>>>>>> 1c341500
    if (opts.openInNewWindow) {
      window.open(url, "_blank");
    } else {
      window.location.href = url;
    }
  } else if (obj.__typename === "PythonError") {
    console.log(obj);
    const message = `${obj.message}`;
    showCustomAlert({ body: message });
  } else {
    let message = `${pipelineName} cannot be executed with the provided config.`;

    if ("errors" in obj) {
      message += ` Please fix the following errors:\n\n${obj.errors
        .map(error => error.message)
        .join("\n\n")}`;
    }

    showCustomAlert({ body: message });
  }
}

export const RunStatus: React.SFC<{ status: IRunStatus }> = ({ status }) => {
  if (status === "STARTED") {
    return (
      <div style={{ display: "inline-block" }}>
        <Spinner size={11} />
      </div>
    );
  }
  return <RunStatusDot status={status} />;
};

// eslint-disable-next-line no-unexpected-multiline
const RunStatusDot = styled.div<{ status: IRunStatus }>`
  display: inline-block;
  width: 11px;
  height: 11px;
  border-radius: 5.5px;
  align-self: center;
  transition: background 200ms linear;
  background: ${({ status }) =>
    ({
      NOT_STARTED: Colors.GRAY1,
      MANAGED: Colors.GRAY3,
      STARTED: Colors.GRAY3,
      SUCCESS: Colors.GREEN2,
      FAILURE: Colors.RED3
    }[status])};
  &:hover {
    background: ${({ status }) =>
      ({
        NOT_STARTED: Colors.GRAY1,
        STARTED: Colors.GRAY3,
        SUCCESS: Colors.GREEN2,
        FAILURE: Colors.RED5
      }[status])};
  }
`;

export const START_PIPELINE_EXECUTION_MUTATION = gql`
  mutation StartPipelineExecution($executionParams: ExecutionParams!) {
    startPipelineExecution(executionParams: $executionParams) {
      __typename
      ... on StartPipelineExecutionSuccess {
        run {
          runId
          pipeline {
            name
          }
        }
      }
      ... on PipelineNotFoundError {
        message
      }
      ... on PipelineConfigValidationInvalid {
        errors {
          message
        }
      }
      ... on PythonError {
        message
        stack
      }
    }
  }
`;

export const LAUNCH_PIPELINE_EXECUTION_MUTATION = gql`
  mutation LaunchPipelineExecution($executionParams: ExecutionParams!) {
    launchPipelineExecution(executionParams: $executionParams) {
      __typename
      ... on LaunchPipelineExecutionSuccess {
        run {
          runId
          pipeline {
            name
          }
        }
      }
      ... on PipelineNotFoundError {
        message
      }
      ... on PipelineConfigValidationInvalid {
        errors {
          message
        }
      }
      ... on PythonError {
        message
        stack
      }
    }
  }
`;

export const DELETE_MUTATION = gql`
  mutation Delete($runId: String!) {
    deletePipelineRun(runId: $runId) {
      __typename
      ... on PythonError {
        message
      }
      ... on PipelineRunNotFoundError {
        message
      }
    }
  }
`;

export const CANCEL_MUTATION = gql`
  mutation Cancel($runId: String!) {
    cancelPipelineExecution(runId: $runId) {
      __typename
      ... on CancelPipelineExecutionFailure {
        message
      }
      ... on PipelineRunNotFoundError {
        message
      }
      ... on CancelPipelineExecutionSuccess {
        run {
          runId
          canCancel
        }
      }
    }
  }
`;<|MERGE_RESOLUTION|>--- conflicted
+++ resolved
@@ -35,16 +35,11 @@
     ? (result.data as StartPipelineExecution).startPipelineExecution
     : (result.data as LaunchPipelineExecution).launchPipelineExecution;
 
-<<<<<<< HEAD
-  if (obj.__typename === "StartPipelineExecutionSuccess") {
-    const url = `/runs/${obj.run.pipeline.name}/${obj.run.runId}`;
-=======
   if (
     obj.__typename === "LaunchPipelineExecutionSuccess" ||
     obj.__typename === "StartPipelineExecutionSuccess"
   ) {
-    const url = `/p/${obj.run.pipeline.name}/runs/${obj.run.runId}`;
->>>>>>> 1c341500
+    const url = `/runs/${obj.run.pipeline.name}/${obj.run.runId}`;
     if (opts.openInNewWindow) {
       window.open(url, "_blank");
     } else {
